# Updating Serenity Packages

When i started writing this tutorial, Serenity (NuGet packages containing Serenity assemblies and standard scripts libraries) and Serene (the application template) was at version 2.1.8.

When you read this you are probably using a later version, so you might not have to update Serenity yet.

But, i want to show how you can update Serenity NuGet packages, in case another version comes out in the future.

I prefer to work with NuGet from *Package Manager Console*, instead of using NuGet GUI interface, as it performs much faster.

So, click *View -> Other Windows -> Package Manager Console*.

Type:

> Update-Package Serenity.Web

This will also update following NuGet packages in *MovieTutorial.Web* because of dependencies:

```txt
Serenity.Core
Serenity.Data
Serenity.Data.Entity
Serenity.Services
```

To update Serenity.CodeGenerator (containg *sergen.exe*), type:

> Update-Package Serenity.CodeGenerator

<<<<<<< HEAD
Serenity.CodeGenerator is also installed in MovieTutorial.Web project, and it contains *sergen.exe* and some other files that are used by our T4 templates, under *tools* directory.
=======
Serenity.CodeGenerator is also installed in MovieTutorial.Web project.
>>>>>>> e894a205

> During updates, if NuGet asks to override changes in some script files, you can safely say yes unless you did manual modifications to Serenity script files (which i suggest you avoid).

Now rebuild your solution and it should build successfully.

> From time to time, breaking changes might happen in Serenity, but they are kept to minimum. 
> 
> In some cases you might have to do a few manual changes in your application code. 

> Such changes are documented with a [BREAKING CHANGE] tag in change log at:
> https://github.com/volkanceylan/Serenity/blob/master/CHANGELOG.md

> If you still have a problem after upgrade, feel free to open an issue at:
> https://github.com/volkanceylan/Serenity/issues


### What Is Updated

Updating Serenity NuGet packages, takes Serenity assemblies up to the latest version.

It might also update some other third-party packages like ASP.NET MVC, FluentMigrator, Select2.js, SlickGrid etc.

> Please don't update Select2.js to a version after 3.5.1 yet as it has some compability problems with jQuery validation.

Serenity.Web package also comes with some static script and css resources like the following:

```
Content/serenity/serenity.css
Scripts/serenity/Serenity.CoreLib.js
Scripts/serenity/Serenity.Script.UI.js
```

So, these and a few more are also updated in MovieApplication.Web.


### What Is Not Updated (OR Can't Be Updated Automatically)

Updating Serenity packages, updates Serenity assemblies and most static scripts, but not all *Serene* template content is updated.

We are trying to keep updating your application as simple as possible, but Serene is just a project template, not a static package. Your application is a customizable copy of Serene.

You might have done modifications to application source, so updating a Serene application created with an older version of Serene template, might not be as easy as it sounds.

So sometimes you might have to create a new Serene application with up-to-date Serene template version, and compare it to your application, and merge features you need. This is a manual process.

<<<<<<< HEAD
> We have some plans to make parts of Serene template also a NuGet package, but it is still not trivial how to update your application without overriding your changes, e.g. to shared code like Navigation items. And what if you removed Northwind code, but our update reinstalls it? I'm open to suggestions...
=======
Usually, updating Serenity packages is enough. Updating Serene itself is not required unless you need some recent features from latest Serene version.

> We have some plans to make parts of Serene template also a NuGet package, but it is still not trivial how to update your application without overriding your changes, e.g. to shared code like Navigation items. And what if you removed Northwind code, but our update reinstalls it? I'm open to suggestions...

In the next article i'm going to need some code from 1.5.9 Serene template, and we'll see how to get them into our MovieTutorial application.
>>>>>>> e894a205
<|MERGE_RESOLUTION|>--- conflicted
+++ resolved
@@ -27,11 +27,7 @@
 
 > Update-Package Serenity.CodeGenerator
 
-<<<<<<< HEAD
 Serenity.CodeGenerator is also installed in MovieTutorial.Web project, and it contains *sergen.exe* and some other files that are used by our T4 templates, under *tools* directory.
-=======
-Serenity.CodeGenerator is also installed in MovieTutorial.Web project.
->>>>>>> e894a205
 
 > During updates, if NuGet asks to override changes in some script files, you can safely say yes unless you did manual modifications to Serenity script files (which i suggest you avoid).
 
@@ -77,12 +73,6 @@
 
 So sometimes you might have to create a new Serene application with up-to-date Serene template version, and compare it to your application, and merge features you need. This is a manual process.
 
-<<<<<<< HEAD
-> We have some plans to make parts of Serene template also a NuGet package, but it is still not trivial how to update your application without overriding your changes, e.g. to shared code like Navigation items. And what if you removed Northwind code, but our update reinstalls it? I'm open to suggestions...
-=======
 Usually, updating Serenity packages is enough. Updating Serene itself is not required unless you need some recent features from latest Serene version.
 
-> We have some plans to make parts of Serene template also a NuGet package, but it is still not trivial how to update your application without overriding your changes, e.g. to shared code like Navigation items. And what if you removed Northwind code, but our update reinstalls it? I'm open to suggestions...
-
-In the next article i'm going to need some code from 1.5.9 Serene template, and we'll see how to get them into our MovieTutorial application.
->>>>>>> e894a205
+> We have some plans to make parts of Serene template also a NuGet package, but it is still not trivial how to update your application without overriding your changes, e.g. to shared code like Navigation items. And what if you removed Northwind code, but our update reinstalls it? I'm open to suggestions...